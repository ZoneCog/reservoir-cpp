--- conflicted
+++ resolved
@@ -55,100 +55,6 @@
     return max(abs(linalg.eig(W)[0]))
 
 
-<<<<<<< HEAD
-def mse(y: np.ndarray, ypred: np.ndarray) -> float:
-    """[summary]
-
-    Parameters
-    ----------
-    y : np.ndarray
-        [description]
-    ypred : np.ndarray
-        [description]
-
-    Returns
-    -------
-    float
-        [description]
-    """
-    return np.mean((y - ypred)**2)
-
-
-def rmse(y: np.ndarray, ypred: np.ndarray) -> float:
-    """[summary]
-
-    Parameters
-    ----------
-    y : np.ndarray
-        [description]
-    ypred : np.ndarray
-        [description]
-
-    Returns
-    -------
-    float
-        [description]
-    """
-    return np.sqrt(mse(y, ypred))
-
-
-def nrmse(y: np.ndarray,
-          ypred: np.ndarray,
-          method: str = 'minmax',
-          feat_axis: int = 1) -> float:
-    """[summary]
-
-    Parameters
-    ----------
-    y : np.ndarray
-        [description]
-    ypred : np.ndarray
-        [description]
-    method : str, optional
-        [description], by default 'minmax'
-    feat_axis : int, optional
-        [description], by default 1
-
-    Returns
-    -------
-    float
-        [description]
-    """
-
-    if method == 'dev':
-        ymean = np.mean(y, axis=feat_axis).reshape(-1, 1)
-        numerator = np.mean((y - ypred)**2)
-        denominator = np.mean((y - ymean)**2)
-        return np.sqrt(numerator / denominator)
-
-    err = rmse(y, ypred)
-
-    if method == 'minmax':
-        return err / (np.max(y) - np.min(y))
-    if method == 'mean':
-        return err / np.mean(y)
-
-
-def r2_coeff(y: np.ndarray, ypred: np.ndarray) -> float:
-    """[summary]
-
-    Parameters
-    ----------
-    y : np.ndarray
-        [description]
-    ypred : np.ndarray
-        [description]
-
-    Returns
-    -------
-    float
-        [description]
-    """
-    ymean = np.mean(y)
-    numerator = np.sum((y - ypred)**2)
-    denominator = np.sum((y - ymean)**2)
-    return 1.0 - numerator/denominator
-=======
 def mse(y_true, y_pred):
     return np.mean((y_true - y_pred)**2)
 
@@ -178,5 +84,4 @@
 def rsquare(y_true, y_pred):
     d = (y_true - y_pred) ** 2
     D = (y_true - y_true.mean())**2
-    return 1 - np.sum(d) / np.sum(D)
->>>>>>> fb810f9e
+    return 1 - np.sum(d) / np.sum(D)